[build-system]
requires = [
    "setuptools>=42",
    "wheel",
    "setuptools_scm[toml]>=3.4",
    "setuptools_scm_git_archive",
]

[tool.setuptools_scm]
<<<<<<< HEAD
write_to = "xarray_sentinel/version.py"
write_to_template = '''
# don't change, don't track in version control
__version__ = "{version}"
'''
=======
fallback_version = "999"

[tool.coverage.run]
branch = true
omit = ["setup.py"]

[tool.isort]
profile = "black"
>>>>>>> 4370620f
<|MERGE_RESOLUTION|>--- conflicted
+++ resolved
@@ -7,19 +7,15 @@
 ]
 
 [tool.setuptools_scm]
-<<<<<<< HEAD
 write_to = "xarray_sentinel/version.py"
 write_to_template = '''
 # don't change, don't track in version control
 __version__ = "{version}"
 '''
-=======
-fallback_version = "999"
 
 [tool.coverage.run]
 branch = true
 omit = ["setup.py"]
 
 [tool.isort]
-profile = "black"
->>>>>>> 4370620f
+profile = "black"