import pathlib

import numpy as np
import xarray as xr

DATA_FOLDER = pathlib.Path(__file__).parent / "data"


COMMON_ATTRIBUTES = {
    "constellation": "sentinel-1",
    "platform": "sentinel-1b",
    "instrument": ["c-sar"],
    "sat:orbit_state": "descending",
    "sat:absolute_orbit": 26269,
    "sat:relative_orbit": 168,
    "sat:anx_datetime": "2021-04-01T04:49:55.637823Z",
    "sar:frequency_band": "C",
    "sar:instrument_mode": "IW",
    "sar:polarizations": ["VV", "VH"],
    "sar:product_type": "SLC",
    "xs:instrument_mode_swaths": ["IW1", "IW2", "IW3"],
}


def test_open_dataset_root() -> None:
    product_path = (
        DATA_FOLDER
        / "S1B_IW_SLC__1SDV_20210401T052622_20210401T052650_026269_032297_EFA4.SAFE"
    )
    res = xr.open_dataset(product_path, engine="sentinel-1")  # type: ignore

    assert isinstance(res, xr.Dataset)
    for attr_name in COMMON_ATTRIBUTES:
        assert attr_name in res.attrs
        assert res.attrs[attr_name] == COMMON_ATTRIBUTES[attr_name]

    res = xr.open_dataset(product_path)  # type: ignore

    assert isinstance(res, xr.Dataset)

    product_path = product_path / "manifest.safe"

    res = xr.open_dataset(product_path, engine="sentinel-1")  # type: ignore

    assert isinstance(res, xr.Dataset)

    res = xr.open_dataset(product_path)  # type: ignore

    assert isinstance(res, xr.Dataset)


def test_open_dataset_orbit() -> None:
    manifest_path = (
        DATA_FOLDER
        / "S1B_IW_SLC__1SDV_20210401T052622_20210401T052650_026269_032297_EFA4.SAFE"
    )
    res = xr.open_dataset(manifest_path, engine="sentinel-1", group="IW1/orbit")  # type: ignore

    assert isinstance(res, xr.Dataset)
    assert set(res.dims) == {"azimuth_time"}
    assert set(res.variables) == {"azimuth_time", "vx", "vy", "vz", "x", "y", "z"}


def test_open_dataset_attitude() -> None:
    manifest_path = (
        DATA_FOLDER
        / "S1B_IW_SLC__1SDV_20210401T052622_20210401T052650_026269_032297_EFA4.SAFE"
    )
    res = xr.open_dataset(manifest_path, engine="sentinel-1", group="IW1/attitude")  # type: ignore

    assert isinstance(res, xr.Dataset)
    assert set(res.dims) == {"azimuth_time"}
    expected = {
        "azimuth_time",
        "roll",
        "pitch",
        "yaw",
        "q0",
        "q1",
        "q2",
        "q3",
        "wx",
        "wy",
        "wz",
    }
    assert set(res.variables) == expected


def test_open_dataset_gcp() -> None:
    annotation_path = (
        DATA_FOLDER
        / "S1B_IW_SLC__1SDV_20210401T052622_20210401T052650_026269_032297_EFA4.SAFE"
    )
    res = xr.open_dataset(annotation_path, engine="sentinel-1", group="IW1/gcp")  # type: ignore

    assert isinstance(res, xr.Dataset)
    assert set(res.dims) == {"azimuth_time", "slant_range_time"}


def test_open_subswath() -> None:
    product_path = (
        DATA_FOLDER
        / "S1B_IW_SLC__1SDV_20210401T052622_20210401T052650_026269_032297_EFA4.SAFE"
    )
    res = xr.open_dataset(product_path, engine="sentinel-1", group="IW1")  # type: ignore

    assert isinstance(res, xr.Dataset)
    for attr_name in COMMON_ATTRIBUTES:
        assert attr_name in res.attrs
        assert res.attrs[attr_name] == COMMON_ATTRIBUTES[attr_name]

    assert set(res.dims) == {"line", "pixel"}
    assert set(res.variables) == {"VH", "VV", "line", "pixel"}


def test_open_burst() -> None:
    product_path = (
        DATA_FOLDER
        / "S1B_IW_SLC__1SDV_20210401T052622_20210401T052650_026269_032297_EFA4.SAFE"
    )
    res = xr.open_dataset(product_path, engine="sentinel-1", group="IW1/R168-N471-E0118")  # type: ignore

    assert isinstance(res, xr.Dataset)
    for attr_name in COMMON_ATTRIBUTES:
        assert attr_name in res.attrs
        assert res.attrs[attr_name] == COMMON_ATTRIBUTES[attr_name]
    assert res.dims == {"slant_range_time": 21632, "azimuth_time": 1501}
    assert not np.all(np.isnan(res.VH))
    assert not np.all(np.isnan(res.VH))

    expected = {
        "VH",
        "VV",
        "slant_range_time",
        "azimuth_time",
        "line",
        "pixel",
    }
    assert set(res.variables) == expected


def test_open_burst_one_pol() -> None:
    product_path = (
        DATA_FOLDER
        / "S1B_IW_SLC__1SDV_20210401T052622_20210401T052650_026269_032297_EFA4.SAFE"
    )
    res = xr.open_dataset(product_path, engine="sentinel-1", group="IW2/R168-N473-E0107")  # type: ignore

    assert isinstance(res, xr.Dataset)
    for attr_name in COMMON_ATTRIBUTES:
        assert attr_name in res.attrs
        assert res.attrs[attr_name] == COMMON_ATTRIBUTES[attr_name]
    assert res.dims == {"slant_range_time": 25508, "azimuth_time": 1513}
<<<<<<< HEAD
    assert set(res.variables) == {"VH", "slant_range_time", "azimuth_time"}


def test_open_calibration_dataset() -> None:
    annotation_path = (
        DATA_FOLDER
        / "S1B_IW_SLC__1SDV_20210401T052622_20210401T052650_026269_032297_EFA4.SAFE"
    )
    res = xr.open_dataset(annotation_path, engine="sentinel-1", group="IW1/calibration")  # type: ignore

    assert isinstance(res, xr.Dataset)
    assert set(res.dims) == {"line", "pixel"}
=======

    expected = {
        "VH",
        "slant_range_time",
        "azimuth_time",
        "line",
        "pixel",
    }
    assert set(res.variables) == expected
>>>>>>> 8ad9b60b
<|MERGE_RESOLUTION|>--- conflicted
+++ resolved
@@ -151,8 +151,15 @@
         assert attr_name in res.attrs
         assert res.attrs[attr_name] == COMMON_ATTRIBUTES[attr_name]
     assert res.dims == {"slant_range_time": 25508, "azimuth_time": 1513}
-<<<<<<< HEAD
-    assert set(res.variables) == {"VH", "slant_range_time", "azimuth_time"}
+
+    expected = {
+        "VH",
+        "slant_range_time",
+        "azimuth_time",
+        "line",
+        "pixel",
+    }
+    assert set(res.variables) == expected
 
 
 def test_open_calibration_dataset() -> None:
@@ -163,15 +170,4 @@
     res = xr.open_dataset(annotation_path, engine="sentinel-1", group="IW1/calibration")  # type: ignore
 
     assert isinstance(res, xr.Dataset)
-    assert set(res.dims) == {"line", "pixel"}
-=======
-
-    expected = {
-        "VH",
-        "slant_range_time",
-        "azimuth_time",
-        "line",
-        "pixel",
-    }
-    assert set(res.variables) == expected
->>>>>>> 8ad9b60b
+    assert set(res.dims) == {"line", "pixel"}