import os
import typing as T
import warnings

import numpy as np
import pandas as pd  # type: ignore
import rioxarray  # type: ignore
import xarray as xr

from xarray_sentinel import conventions, esa_safe


def open_gcp_dataset(annotation_path: esa_safe.PathType) -> xr.Dataset:
    geolocation_grid_points = esa_safe.parse_geolocation_grid_points(annotation_path)
    azimuth_time = []
    slant_range_time = []
    line_set = set()
    pixel_set = set()
    for ggp in geolocation_grid_points:
        if ggp["line"] not in line_set:
            azimuth_time.append(np.datetime64(ggp["azimuthTime"]))
            line_set.add(ggp["line"])
        if ggp["pixel"] not in pixel_set:
            slant_range_time.append(ggp["slantRangeTime"])
            pixel_set.add(ggp["pixel"])
    shape = (len(azimuth_time), len(slant_range_time))
    dims = ("azimuth_time", "slant_range_time")
    data_vars = {
        "latitude": (dims, np.full(shape, np.nan)),
        "longitude": (dims, np.full(shape, np.nan)),
        "height": (dims, np.full(shape, np.nan)),
        "incidenceAngle": (dims, np.full(shape, np.nan)),
        "elevationAngle": (dims, np.full(shape, np.nan)),
    }
    line = sorted(line_set)
    pixel = sorted(pixel_set)
    for ggp in geolocation_grid_points:
        for var in data_vars:
            j = line.index(ggp["line"])
            i = pixel.index(ggp["pixel"])
            data_vars[var][1][j, i] = ggp[var]

    ds = xr.Dataset(
        data_vars=data_vars,  # type: ignore
        coords={
            "azimuth_time": [np.datetime64(dt) for dt in sorted(azimuth_time)],
            "slant_range_time": sorted(slant_range_time),
        },
    )
    conventions.update_attributes(ds)
    return ds


def open_attitude_dataset(annotation_path: esa_safe.PathType) -> xr.Dataset:
    attitude = esa_safe.parse_attitude(annotation_path)
    shape = len(attitude)
    variables = ["q0", "q1", "q2", "wx", "wy", "wz", "pitch", "roll", "yaw"]
    time: T.List[T.Any] = []
    data_vars: T.Dict[str, T.List[T.Any]] = {var: ("time", []) for var in variables}  # type: ignore
    for k in range(shape):
        time.append(attitude[k]["time"])
        for var in variables:
            data_vars[var][1].append(attitude[k][var])

    ds = xr.Dataset(
        data_vars=data_vars,  # type: ignore
        coords={"time": [np.datetime64(dt) for dt in time]},
    )
    ds = conventions.update_attributes(ds)
    return ds


def open_orbit_dataset(annotation_path: esa_safe.PathType) -> xr.Dataset:
    orbit = esa_safe.parse_orbit(annotation_path)
    shape = len(orbit)

    reference_system = orbit[0]["frame"]
    variables = ["x", "y", "z", "vx", "vy", "vz"]
    data_vars: T.Dict[str, T.List[T.Any]] = {var: ("time", []) for var in variables}  # type: ignore
    time: T.List[T.Any] = []
    for k in range(shape):
        time.append(orbit[k]["time"])
        data_vars["x"][1].append(orbit[k]["position"]["x"])
        data_vars["y"][1].append(orbit[k]["position"]["y"])
        data_vars["z"][1].append(orbit[k]["position"]["z"])
        data_vars["vx"][1].append(orbit[k]["velocity"]["x"])
        data_vars["vy"][1].append(orbit[k]["velocity"]["y"])
        data_vars["vz"][1].append(orbit[k]["velocity"]["z"])
        if orbit[k]["frame"] != reference_system:
            warnings.warn(
                f"reference_system is not consistent in all the state vectors. "
                f"xpath: .//orbit//frame \nFile: {str(annotation_path)}"
            )
            reference_system = None

    attrs = {}
    if reference_system is not None:
        attrs.update({"reference_system": reference_system})

    ds = xr.Dataset(
        data_vars=data_vars,  # type: ignore
        attrs=attrs,  # type: ignore
        coords={"time": [np.datetime64(dt) for dt in time]},
    )
    ds = conventions.update_attributes(ds)
    return ds


def find_avalable_groups(
    ancillary_data_paths: T.Dict[str, T.Dict[str, T.Dict[str, str]]],
    product_attrs: T.Dict[str, T.Any],
) -> T.Dict[str, T.Dict[str, T.Any]]:

    ancillary_data_paths = filter_missing_path(ancillary_data_paths)
    groups: T.Dict[str, T.Dict[str, T.Any]] = {}
    for subswath_id, subswath_data_path in ancillary_data_paths.items():
        subswath_id = subswath_id.upper()
        if len(subswath_data_path["annotation_path"]) == 0:
            continue
        annotation_path = list(subswath_data_path["annotation_path"].values())[0]
        gcp = open_gcp_dataset(annotation_path)
        centres_lat, centres_lon = compute_burst_centres(gcp)
        burst_ids: T.List[str] = []
        for k in range(len(centres_lat)):
            burst_ids.append(
                build_burst_id(
                    centres_lat[k], centres_lon[k], product_attrs["sat:relative_orbit"]
                )
            )

        subgroups = list(METADATA_OPENERS.keys()) + burst_ids

        groups[subswath_id] = {"subgroups": subgroups, **subswath_data_path}
        for subgroup in METADATA_OPENERS.keys():
            groups[f"{subswath_id}/{subgroup}"] = subswath_data_path
        for k, burst_id in enumerate(burst_ids):
            groups[f"{subswath_id}/{burst_id}"] = {
                "burst_position": k,
                **subswath_data_path,
            }
    return groups


def filter_missing_path(path_dict: T.Dict[str, T.Any]) -> T.Dict[str, T.Any]:

    path_dict_copy = path_dict.copy()
    for k in path_dict:
        if isinstance(path_dict[k], dict):
            path_dict_copy[k] = filter_missing_path(path_dict[k])
        else:
            if not os.path.exists(path_dict[k]):
                del path_dict_copy[k]
    return path_dict_copy


def open_root_dataset(
    manifest_path: esa_safe.PathType,
    groups: T.Dict[str, T.Dict[str, T.Collection[str]]],
) -> xr.Dataset:
    manifest_path, manifest = esa_safe.open_manifest(manifest_path)
    product_attrs, product_files = esa_safe.parse_manifest_sentinel1(manifest)
    attrs = dict(product_attrs, groups=list(groups.keys()))
    ds = xr.Dataset(attrs=attrs)  # type: ignore
    conventions.update_attributes(ds)
    return ds


def open_swath_dataset(
    manifest_path: esa_safe.PathType, subgrups: T.List[int],
) -> xr.Dataset:
    manifest_path, manifest = esa_safe.open_manifest(manifest_path)
    product_attrs, product_files = esa_safe.parse_manifest_sentinel1(manifest)
    attrs = dict(product_attrs, groups=subgrups)
    ds = xr.Dataset(attrs=attrs)  # type: ignore
    conventions.update_attributes(ds)
    return ds


def open_burst_dataset(
    manifest_path: esa_safe.PathType,
    burst_position: int,
    measurement_paths: T.Dict[str, esa_safe.PathType],
    annotation_path: esa_safe.PathType,
) -> xr.Dataset:
    manifest_path, manifest = esa_safe.open_manifest(manifest_path)
    product_attrs, product_files = esa_safe.parse_manifest_sentinel1(manifest)
    image_information = esa_safe.parse_image_information(annotation_path)
    procduct_information = esa_safe.parse_product_information(annotation_path)

    swath_timing = esa_safe.parse_swath_timing(annotation_path)
    linesPerBurst = swath_timing["linesPerBurst"]
    samplesPerBurst = swath_timing["samplesPerBurst"]

    first_azimuth_time = pd.to_datetime(
        swath_timing["burstList"]["burst"][burst_position]["azimuthTime"]
    )
    azimuth_time_interval = pd.to_timedelta(
        image_information["azimuthTimeInterval"], "s"
    )
    azimuth_time = pd.date_range(
        start=first_azimuth_time, periods=linesPerBurst, freq=azimuth_time_interval,
    )

    slantRangeTime = image_information["slantRangeTime"]
    slant_range_sampling = 1 / procduct_information["rangeSamplingRate"]

    slant_range_time = np.linspace(
        slantRangeTime,
        slantRangeTime + slant_range_sampling * (samplesPerBurst - 1),
        samplesPerBurst,
    )

    burst_first_line = burst_position * linesPerBurst
    burst_last_line = (burst_position + 1) * linesPerBurst - 1
    burst_first_pixel = 0
    burst_last_pixel = samplesPerBurst - 1

    data_vars = {}
    for pol, data_path in measurement_paths.items():
        arr = rioxarray.open_rasterio(data_path)
        arr = arr.squeeze("band").drop_vars(["band", "spatial_ref"])
        arr = arr.isel(
            x=slice(burst_first_pixel, burst_last_pixel + 1),
            y=slice(burst_first_line, burst_last_line + 1),
        )
        arr = arr.rename({"y": "azimuth_time", "x": "slant_range_time"})
        data_vars[pol.upper()] = arr

    ds = xr.Dataset(
        data_vars=data_vars,  # type: ignore
        coords={"azimuth_time": azimuth_time, "slant_range_time": slant_range_time},
        attrs=product_attrs,  # type: ignore
    )
<<<<<<< HEAD

=======
    conventions.update_attributes(ds)
>>>>>>> 4370620f
    return ds


def build_burst_id(lat: float, lon: float, relative_orbit: int,) -> str:
    lat = int(round(lat * 10))
    lon = int(round(lon * 10))

    n_or_s = "N" if lat >= 0 else "S"
    e_or_w = "E" if lon >= 0 else "W"
    burst_id = f"R{relative_orbit:03}" f"-{n_or_s}{lat:03}" f"-{e_or_w}{lon:04}"
    return burst_id


def compute_burst_centres(gcp: xr.Dataset) -> T.Tuple[np.ndarray, np.ndarray]:
    gcp_rolling = gcp.rolling(azimuth_time=2, min_periods=1)
    gc_az_win = gcp_rolling.construct(azimuth_time="az_win")
    centre = gc_az_win.mean(["az_win", "slant_range_time"])
    centre = centre.isel(azimuth_time=slice(1, None))
    return centre.latitude.values, centre.longitude.values


class Sentinel1Backend(xr.backends.common.BackendEntrypoint):
    def open_dataset(  # type: ignore
        self,
        filename_or_obj: str,
        drop_variables: T.Optional[T.Tuple[str]] = None,
        group: T.Optional[str] = None,
    ) -> xr.Dataset:

        manifest_path, manifest = esa_safe.open_manifest(filename_or_obj)
        product_attrs, product_files = esa_safe.parse_manifest_sentinel1(manifest)
        ancillary_data_paths = esa_safe.get_ancillary_data_paths(
            manifest_path, product_files
        )

        groups = find_avalable_groups(ancillary_data_paths, product_attrs)

        if group is None:
            ds = open_root_dataset(manifest_path, groups)
        elif group not in groups:
            raise ValueError(
                f"Invalid group {group}, please select one of the following groups:"
                f"\n{list(groups.keys())}"
            )
        elif "/" not in group:
            ds = open_swath_dataset(manifest_path, groups[group]["subgroups"])
        else:
            subswath, subgroup = group.split("/", 1)
            if subgroup in METADATA_OPENERS:
                annotation_path = list(groups[group]["annotation_path"].values())[0]
                ds = METADATA_OPENERS[subgroup](annotation_path)
            else:
                annotation_path = list(groups[group]["annotation_path"].values())[0]
                ds = open_burst_dataset(
                    manifest_path,
                    measurement_paths=groups[group]["measurement_path"],
                    burst_position=groups[group]["burst_position"],
                    annotation_path=annotation_path,
                )
        return ds

    def guess_can_open(self, filename_or_obj: T.Any) -> bool:
        try:
            _, ext = os.path.splitext(filename_or_obj)
        except TypeError:
            return False
        return ext.lower() in {".safe", ".safe/"}


METADATA_OPENERS = {
    "gcp": open_gcp_dataset,
    "attitude": open_attitude_dataset,
    "orbit": open_orbit_dataset,
}<|MERGE_RESOLUTION|>--- conflicted
+++ resolved
@@ -231,11 +231,7 @@
         coords={"azimuth_time": azimuth_time, "slant_range_time": slant_range_time},
         attrs=product_attrs,  # type: ignore
     )
-<<<<<<< HEAD
-
-=======
     conventions.update_attributes(ds)
->>>>>>> 4370620f
     return ds
 
 
