--- conflicted
+++ resolved
@@ -11,7 +11,6 @@
 from xarray_sentinel import conventions, esa_safe
 
 
-<<<<<<< HEAD
 def open_calibration_dataset(calibration_path: esa_safe.PathType) -> xr.Dataset:
     calibration_vectors = esa_safe.parse_calibration_vectors(calibration_path)
     azimuth_time_list = []
@@ -56,9 +55,6 @@
     return xr.Dataset(data_vars=data_vars, coords=coords,)  # type: ignore
 
 
-def open_gcp_dataset(annotation_path: esa_safe.PathType) -> xr.Dataset:
-    geolocation_grid_points = esa_safe.parse_geolocation_grid_points(annotation_path)
-=======
 def get_fs_path(
     urlpath_or_path: esa_safe.PathType, fs: T.Optional[fsspec.AbstractFileSystem] = None
 ) -> T.Tuple[fsspec.AbstractFileSystem, str]:
@@ -76,7 +72,6 @@
 
 def open_gcp_dataset(annotation: esa_safe.PathOrFileType) -> xr.Dataset:
     geolocation_grid_points = esa_safe.parse_geolocation_grid_points(annotation)
->>>>>>> 8ad9b60b
     azimuth_time = []
     slant_range_time = []
     line_set = set()
@@ -380,15 +375,12 @@
         subswath, subgroup = group.split("/", 1)
         if subgroup in METADATA_OPENERS:
             annotation_path = list(groups[group]["annotation_path"].values())[0]
-<<<<<<< HEAD
-            ds = METADATA_OPENERS[subgroup](annotation_path)
+            with fs.open(annotation_path) as annotation_file:
+                ds = METADATA_OPENERS[subgroup](annotation_file)
         elif subgroup == "calibration":
             calibration_path = list(groups[group]["calibration_path"].values())[0]
-            ds = open_calibration_dataset(calibration_path)
-=======
-            with fs.open(annotation_path) as annotation_file:
-                ds = METADATA_OPENERS[subgroup](annotation_file)
->>>>>>> 8ad9b60b
+            with fs.open(calibration_path) as calibration_path:
+                ds = open_calibration_dataset(calibration_path)
         else:
             annotation_path = list(groups[group]["annotation_path"].values())[0]
             ds = open_burst_dataset(
