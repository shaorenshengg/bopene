ENVIRONMENT := XARRAY-SENTINEL
COV_REPORT := html
CONDA := conda

default: fix-code-style test code-quality

fix-code-style:
	black .
	isort .
	mdformat .

test: unit-test doc-test

unit-test:
	python -m pytest -v --cov=. --cov-report=$(COV_REPORT) tests/

doc-test:
	python -m pytest -v README.md

code-quality:
	flake8 . --max-complexity=10 --max-line-length=127
	mypy --strict .

code-style:
	black --check .
	isort --check .
	mdformat --check .

# deploy

conda-env-create:
	$(CONDA) env create -n $(ENVIRONMENT) -f environment-ci.yml

conda-env-update:
	$(CONDA) env update -n $(ENVIRONMENT) -f environment-ci.yml
<<<<<<< HEAD
=======

conda-env-update-all: conda-env-update
>>>>>>> 6d31c974
	$(CONDA) env update -n $(ENVIRONMENT) -f environment-dev.yml<|MERGE_RESOLUTION|>--- conflicted
+++ resolved
@@ -33,9 +33,6 @@
 
 conda-env-update:
 	$(CONDA) env update -n $(ENVIRONMENT) -f environment-ci.yml
-<<<<<<< HEAD
-=======
 
 conda-env-update-all: conda-env-update
->>>>>>> 6d31c974
 	$(CONDA) env update -n $(ENVIRONMENT) -f environment-dev.yml